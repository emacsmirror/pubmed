--- conflicted
+++ resolved
@@ -327,25 +327,6 @@
 
 \"Pub date\": Records are sorted chronologically by publication date
 \(with most recent first\), and then alphabetically by journal title.
-<<<<<<< HEAD
-
-\"Relevance\": Records are sorted based on relevance to your search.
-For more information about PubMed's relevance ranking, see the PubMed
-Help section on Computation of Weighted Relevance Order in PubMed.
-
-\"Title\": Records are sorted alphabetically by article title."
-  ;; TODO: "relevance" is the only sort order that cannot be applied
-  ;; after the search is retrieved. Therefore, consider making it the
-  ;; default so all sort order can be adjusted reversibly.
-  :group 'pubmed
-  :type '(choice (const :tag "First author" firstauthor)
-                 (const :tag "Last author" lastauthor)
-                 (const :tag "Journal" journal)
-                 (const :tag "Pub date" pubdate)
-                 (const :tag "Relevance" relevance)
-                 (const :tag "Title" title)))
-=======
->>>>>>> 23866141
 
 \"Relevance\": Records are sorted based on relevance to your search.
 
@@ -889,25 +870,8 @@
 	 (url-request-extra-headers `(("Content-Type" . "application/x-www-form-urlencoded")))
 	 (url-request-data (concat "db=pubmed"
 				   "&retmode=json"
-<<<<<<< HEAD
-                                   "&sort=" (cond
-                                             ((eq pubmed-sort-method 'firstauthor)
-                                              "first+author")
-                                             ((eq pubmed-sort-method 'lastauthor)
-                                              "last+author")
-                                             ((eq pubmed-sort-method 'journal)
-                                              "journal")
-                                             ((eq pubmed-sort-method 'pubdate)
-                                              "pub+date")
-                                             ((eq pubmed-sort-method 'relevance)
-                                              "relevance")
-                                             ((eq pubmed-sort-method 'title)
-                                              "title"))
-				   "&term=" encoded-query
-=======
 				   "&sort=relevance"
                                    "&term=" encoded-query
->>>>>>> 23866141
 				   "&usehistory=y"
 				   (unless (string-empty-p pubmed-webenv)
 				     (concat "&webenv=" pubmed-webenv))
@@ -964,12 +928,7 @@
           (limit (if (string-empty-p pubmed-api-key)
                      pubmed-limit-without-api-key
                    pubmed-limit-with-api-key))
-<<<<<<< HEAD
-	  (counter 0)
-	  (pubmed-buffer (get-buffer-create "*PubMed*")))
-=======
 	  (counter 0))
->>>>>>> 23866141
       ;; Workaround to prevent 400 Bad Request Error: sleep for 0.5 seconds after posting to the Entrez History server
       (sleep-for 0.5)
       (while (< start count)
